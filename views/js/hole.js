--- conflicted
+++ resolved
@@ -313,12 +313,7 @@
                 html += `<td class=right><span${scorings[scoring] != "Bytes" ? ' class=inactive' : ''}`;
 
                 if (s.bytes)
-<<<<<<< HEAD
-                    html +=
-                        ` data-tooltip="Bytes solution is ${formatScore(s.bytes_chars)} chars, ${formatScore(s.bytes)} bytes."`;
-=======
                     html += ` data-tooltip="Bytes solution is ${formatScore(s.bytes)} bytes, ${formatScore(s.bytes_chars)} chars."`;
->>>>>>> 605face8
 
                 html += `>${formatScore(s.bytes)}</span>`;
             }
