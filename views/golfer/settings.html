{{ template "header" . }}

<!-- TODO Implement "flash" messages in session
<div class=success>
    {{ svg "check-circle" }}
    Settings updated successfully.
</div>
-->

{{ template "golfer" . }}

<main>
    <form method=post>
<<<<<<< HEAD
        <label for=time_zone>Time Zone</label>
        <select id=time_zone name=time_zone>
        {{ $tz := .Golfer.TimeZone }}
        {{ range .Data.TimeZones }}
            <option value="{{ .Name }}" {{ if eq .Name $tz }}selected{{ end }}>
                {{ . }}
        {{ end }}
        </select>

        <label for=keymap>Keybindings</label>
        <select id=keymap name=keymap>
        {{ $keymap := .Golfer.KeymapPreference }}
        {{ range .Data.KeymapPreferences }}
            <option value="{{ . }}" {{ if eq . $keymap }}selected{{ end }}>
                {{ . }}
            </option>
        {{ end }}
        </select>
        <p>
            <button class="btn green">Save Changes</button>
=======
        <label class=col>
            Country
            <span>
                Will eventually be used in aggregate on the statistics page.
                Showing it publicly will put a little flag next to your name.
            </span>
            <select name=country>
                <option value>Unspecified
            {{ range $continent, $countries := .Data.Countries }}
                <optgroup label="{{ $continent }}">
                {{ range $countries }}
                    <option value="{{ .ID }}">{{ .Flag }}&ensp;{{ .Name }}
                {{ end }}
            {{ end }}
            </select>
        </label>

        <label class=inline>
            <input name=show_country type=checkbox>
            Show my country publicly?
        </label>

        <label>
            Time Zone
            <span>
                Will eventually affect how times are displayed and when date
                specific trophies are awarded.
            </span>
            <select name=time_zone>
            {{ $tz := .Golfer.TimeZone }}
            {{ range .Data.TimeZones }}
                <option value="{{ .Name }}" {{ if eq .Name $tz }}selected{{ end }}>
                    {{ . }}
            {{ end }}
            </select>
        </label>

        <p><button class="btn green">Save Changes</button>
>>>>>>> 605face8
    </form>
{{ if .Golfer.Delete.Valid }}
    <form action=/golfer/cancel-delete method=post>
        <label>
            Cancel Deletion
            <span>
                Will cancel the scheduled permanent deletion of this account
                and all its data.
            <span>
        </label>

        <p><button class="btn green">Cancel Deletion</button>
    </form>
{{ else }}
    <form action=/golfer/delete method=post>
        <label>
            Delete Account
            <span>
                Will schedule this account and all its data to be
                permanently delete in 14 days. Inside this window the schedule
                can be cancelled.
            <span>
        </label>

        <p><button class="btn red">Delete Account</button>
    </form>
{{ end }}
</main>

{{ template "footer" }}<|MERGE_RESOLUTION|>--- conflicted
+++ resolved
@@ -11,28 +11,6 @@
 
 <main>
     <form method=post>
-<<<<<<< HEAD
-        <label for=time_zone>Time Zone</label>
-        <select id=time_zone name=time_zone>
-        {{ $tz := .Golfer.TimeZone }}
-        {{ range .Data.TimeZones }}
-            <option value="{{ .Name }}" {{ if eq .Name $tz }}selected{{ end }}>
-                {{ . }}
-        {{ end }}
-        </select>
-
-        <label for=keymap>Keybindings</label>
-        <select id=keymap name=keymap>
-        {{ $keymap := .Golfer.KeymapPreference }}
-        {{ range .Data.KeymapPreferences }}
-            <option value="{{ . }}" {{ if eq . $keymap }}selected{{ end }}>
-                {{ . }}
-            </option>
-        {{ end }}
-        </select>
-        <p>
-            <button class="btn green">Save Changes</button>
-=======
         <label class=col>
             Country
             <span>
@@ -70,8 +48,17 @@
             </select>
         </label>
 
+        <label for=keymap>Keybindings</label>
+        <select id=keymap name=keymap>
+        {{ $keymap := .Golfer.KeymapPreference }}
+        {{ range .Data.KeymapPreferences }}
+            <option value="{{ . }}" {{ if eq . $keymap }}selected{{ end }}>
+                {{ . }}
+            </option>
+        {{ end }}
+        </select>
+
         <p><button class="btn green">Save Changes</button>
->>>>>>> 605face8
     </form>
 {{ if .Golfer.Delete.Valid }}
     <form action=/golfer/cancel-delete method=post>
