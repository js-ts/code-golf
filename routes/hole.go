--- conflicted
+++ resolved
@@ -66,17 +66,10 @@
 					panic(err)
 				}
 
-<<<<<<< HEAD
 				solution := 0
-				if scoring == "bytes" {
+				if session.Beta(r) && scoring == "chars" {
 					solution = 1
 				}
-=======
-			solution := 0
-			if session.Beta(r) && scoring == "chars" {
-				solution = 1
-			}
->>>>>>> 605face8
 
 				data.Solutions[solution][lang] = code
 			}
